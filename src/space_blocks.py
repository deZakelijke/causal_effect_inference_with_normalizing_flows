import h5py
import matplotlib.pyplot as plt
import numpy as np
import skimage

from itertools import product
from numpy import random
from PIL import Image
from scipy.special import softmax


def square(r0, c0, width, im_size):
    rr, cc = [r0, r0 + width, r0 + width, r0], [c0, c0, c0 + width, c0 + width]
    return skimage.draw.polygon(rr, cc, im_size)


def triangle(r0, c0, width, im_size):
    rr, cc = [r0, r0 + width, r0 + width], [c0 + width//2, c0, c0 + width]
    return skimage.draw.polygon(rr, cc, im_size)


def get_colors(cmap='Set1', num_colors=9):
    """Get color array from matplotlib colormap."""
    cm = plt.get_cmap(cmap)

    colors = []
    for i in range(num_colors):
        colors.append((cm(1. * i / num_colors)))

    return colors


class SpaceShapesGenerator():
    """Class to generate dataset for space objects task.

    The class generates three files, the original state, visualised as images
    with some noise, the intervenion variable, which is a 2D 'steering'
    vector, and the outcome variable. For the outcome variable it is possible
    to represent it as an image as well but for now we pick the distance to
    the middle right of the image, inverted and normalised. This means that
    the score is 1 when the 'space ship' is in the middle right position
    after the action and has a score of 0 when it is widht * height away from
    that position. Of course that position is outside of the frame so no
    instace will actually have a score of zero.
    """

    def __init__(self, width=6, height=6, num_objects=5, prior_dims=64,
                 no_gravity=False, seed=None):
        self.width = width
        self.height = height
        self.num_objects = num_objects
        self.prior_dims = prior_dims
        self.colors = get_colors(num_colors=max(9, self.num_objects))

        self.intervention_map = random.standard_normal((prior_dims +
                                                        num_objects, 2)) * 0.5
        self.position_map = random.standard_normal((prior_dims + num_objects,
                                                    width * height))
        self.scale = 10.
        if no_gravity:
            self.object_gravity = np.zeros((1, num_objects))
            self.save_path = "datasets/SPACE_NO_GRAV/"
        else:
            self.object_gravity = random.standard_normal((1, num_objects))
            self.save_path = "datasets/SPACE/"
        self.goal = np.array([[(height - 1) / 2, (width - 1)]])
        print(f"Gravities: {self.object_gravity[0]}")

    def generate_data(self, nr_samples, render=False, save=False):
        prior_data = random.standard_normal((nr_samples, self.prior_dims))
        object_gravity = np.tile(self.object_gravity, (nr_samples, 1))
        prior_data = np.concatenate((prior_data, object_gravity), axis=1)

        position_probs = softmax(prior_data @ self.position_map, axis=1)
        position_probs = np.reshape(position_probs, (nr_samples, self.height,
                                                     self.width))
        object_positions = self.set_positions(position_probs)
        rendering = np.array([self.render(objects) for objects in
                              object_positions])

        if save:
            with h5py.File(f"{self.save_path}space_data_x.hdf5", "w") as f:
                dset = f.create_dataset("Space_dataset_x", data=rendering)

        steering = prior_data @ self.intervention_map
        if save:
            with h5py.File(f"{self.save_path}space_data_t.hdf5", "w") as f:
                dset = f.create_dataset("Space_dataset_t", data=steering)

        move_result = self.move_spaceship(object_positions.copy(),
                                          object_gravity, steering)

        dist_to_goal = np.linalg.norm(move_result[0][:, 0] - self.goal, axis=1)
        score = self.calc_score(dist_to_goal)

        if np.any(score < 0) or np.any(score > self.scale):
            print(score[np.where(score < 0)])
            print(score[np.where(score > self.scale)])
            raise ValueError("Some scores are out of bounds")

        if render:
            plt.subplot(121)
            plt.imshow(rendering[0])
            plt.title(f"Steering: {np.around(steering[0], 2)}\nScore: {score[0]:.2f}")
        print()

        if save:
            with h5py.File(f"{self.save_path}space_data_y.hdf5", "w") as f:
                dset = f.create_dataset("Space_dataset_y", data=score)

        if render:
            rendering = np.array([self.render(objects) for objects in
                                  move_result[0]])
            plt.subplot(122)
            plt.imshow(rendering[0])
            plt.title(f"Movement: {move_result[1][0]}")
            plt.show()

        # Okay so here we need to sample two set of vectors for t
        # One is a standard normal and the other one is going to the right
        # We then calculate the y values and we save them.
        steering_0 = random.standard_normal(steering.shape)
        steering_1 = random.normal(loc=(0, 1), size=steering.shape)

        move_result_0 = self.move_spaceship(object_positions.copy(),
                                            object_gravity, steering_0)
        move_result_1 = self.move_spaceship(object_positions.copy(),
                                            object_gravity, steering_1)
        dist_to_goal_0 = np.linalg.norm(move_result_0[0][:, 0] - self.goal,
                                        axis=1)
        dist_to_goal_1 = np.linalg.norm(move_result_1[0][:, 0] - self.goal,
                                        axis=1)
        score_0 = self.calc_score(dist_to_goal_0)
        score_1 = self.calc_score(dist_to_goal_1)

        steering_0 = np.reshape(steering_0, (len(steering_0), 1, 2))
        steering_1 = np.reshape(steering_1, (len(steering_1), 1, 2))
        steering_predict = np.concatenate((steering_0, steering_1), axis=1)
        score_0 = np.reshape(score_0, (len(score_0), 1))
        score_1 = np.reshape(score_1, (len(score_1), 1))
        score_predict = np.concatenate((score_0, score_1), axis=1)

        if save:
            with h5py.File(f"{self.save_path}space_data_t_predict.hdf5", "w") as f:
                dset = f.create_dataset("Space_dataset_t_predict",
                                        data=steering_predict)
            with h5py.File(f"{self.save_path}space_data_y_predict.hdf5", "w") as f:
                dset = f.create_dataset("Space_dataset_y_predict",
                                        data=score_predict)

    def move_spaceship(self, object_positions, object_gravity, steering):
        """
        """
        distances = object_positions[:, 1:] -\
            np.expand_dims(object_positions[:, 0], 1)
        weighted_distances = distances * np.expand_dims(object_gravity, -1)
        direction = (steering + np.sum(weighted_distances, axis=1)) / 2
        new_pos = np.around(object_positions[:, 0] + direction)
        new_dist = np.linalg.norm(object_positions[:, 1:] -
                                  np.expand_dims(new_pos, 1), axis=-1)
        # Round this to integers
        valid = self.valid_new_pos(object_positions, new_pos, new_dist)
        while np.any(valid):
            direction *= np.expand_dims(0.5 * valid + 1.0 * ~valid, 1)
            new_pos = np.around(object_positions[:, 0] + direction)
            new_dist = np.linalg.norm(object_positions[:, 1:] -
                                      np.expand_dims(new_pos, 1), axis=-1)
            valid = self.valid_new_pos(object_positions, new_pos, new_dist)
        object_positions[:, 0] = new_pos
        direction = np.around(direction)
        return object_positions, direction

    def valid_new_pos(self, object_positions, new_pos, new_dist):
        a = np.any(new_dist < 1, axis=1)
        b = np.any(new_pos < 0.0, axis=1)
        c = np.any(new_pos > 5.0, axis=1)
        return a | b | c

    def render(self, object_positions):
        im = np.zeros((self.width * 10, self.height * 10, 3), dtype=float)
        for idx, pos in enumerate(object_positions):
            if idx % 3 == 0:
                rr, cc = skimage.draw.circle(
                    pos[0] * 10 + 5, pos[1] * 10 + 5, 5, im.shape)
                im[rr, cc, :] = self.colors[idx][:3]
            elif idx % 3 == 1:
                rr, cc = triangle(pos[0] * 10, pos[1] * 10, 10, im.shape)
                im[rr, cc, :] = self.colors[idx][:3]
            else:
                rr, cc = square(pos[0] * 10, pos[1] * 10, 10, im.shape)
                im[rr, cc, :] = self.colors[idx][:3]
        # return im.transpose([2, 0, 1])
        return im

    def set_positions(self, position_probs):
        """ Generate positions of the objects in the grid."""
        positions = product(range(self.height), range(self.width))
        positions = np.array([i for i in positions])
        position_idx = []
        for prob in position_probs:
            position_idx.append(random.choice(len(positions),
                                              self.num_objects + 1,
                                              replace=False,
                                              p=prob.flatten()))
        position_idx = np.array(position_idx)
        object_positions = positions[position_idx]
        return object_positions

    def calc_score(self, dist_to_goal):
        score = self.scale * (1 - dist_to_goal /
                np.sqrt((self.height - 1) ** 2 + (self.width - 1) ** 2))
        return score


if __name__ == "__main__":
    generator = SpaceShapesGenerator(width=6, height=6, num_objects=5,
                                     no_gravity=False)
<<<<<<< HEAD
    generator.generate_data(50, render=True, save=True)
=======
    generator.generate_data(1000, render=True, save=False)
>>>>>>> 172660f0
<|MERGE_RESOLUTION|>--- conflicted
+++ resolved
@@ -215,8 +215,4 @@
 if __name__ == "__main__":
     generator = SpaceShapesGenerator(width=6, height=6, num_objects=5,
                                      no_gravity=False)
-<<<<<<< HEAD
-    generator.generate_data(50, render=True, save=True)
-=======
-    generator.generate_data(1000, render=True, save=False)
->>>>>>> 172660f0
+    generator.generate_data(50, render=True, save=True)